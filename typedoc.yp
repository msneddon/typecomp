
%start start

%{
    use Devel::StackTrace;
    use Bio::KBase::KIDL::KBT;
    use Data::Dumper;
    use File::Spec;

our @valid_authentication_values = qw(required optional none);    
our %valid_authentication_value = map { $_ => 1 } @valid_authentication_values;

our %builtin_types = ('int' => Bio::KBase::KIDL::KBT::Scalar->new(scalar_type => 'int'),
		      'string' => Bio::KBase::KIDL::KBT::Scalar->new(scalar_type => 'string'),
		      'float' => Bio::KBase::KIDL::KBT::Scalar->new(scalar_type => 'float'),
<<<<<<< HEAD
		      #'bool' => Bio::KBase::KIDL::KBT::Scalar->new(scalar_type => 'bool'),
                      'UnspecifiedObject' => Bio::KBase::KIDL::KBT::UnspecifiedObject->new(),
=======
#		      'bool' => Bio::KBase::KIDL::KBT::Scalar->new(scalar_type => 'bool'),
>>>>>>> 04921a0d
    );

our $auth_default = 'none';

our @kidl_keywords = qw(funcdef
    		        typedef
			module
			list
			mapping
			structure
			nullable
			returns
			authentication
			tuple
			async);
our %kidl_keywords = map { $_ => 1 } @kidl_keywords;

our @kidl_reserved = qw(abstract
			and
			as
			assert
			bool
			break
			byte
			case
			catch
			char
			class
			const
			continue
			debugger
			def
			default
			del
			delete
			do
			double
			elif
			else
			enum
			except
			exec
			extends
			final
			finally
			float
			for
			from
			function
			global
			goto
			if
			implements
			import
			in
			instanceof
			int
			interface
			is
			lambda
			let
			long
			native
			new
			not
			or
			package
			pass
			print
			private
			protected
			public
			raise
			return
			short
			static
			strictfp
			super
			switch
			synchronized
			this
			throw
			throws
			transient
			try
			typeof
			var
			void
			volatile
			while
			with
			yield
			none
			required
			optional
			);
our %kidl_reserved = map { $_ => 1 } @kidl_reserved;
%}

%%


start:		module_list
	;

module_list: 	{ [] }
	|      	module_list module { [ @{$_[1]}, $_[2] ] }
	;

module:		module_opts MODULE { $_[0]->get_comment() } mod_name_def { $_[0]->set_active_module($_[4]->[1]) }  '{' module_components '}' ';'
		    {
			my $module = Bio::KBase::KIDL::KBT::DefineModule->new(options => $_[1],
					       @{$_[4]},
					       module_components => $_[7],
					       comment => $_[3]);
			$_[0]->clear_symbol_table($module->module_name);
			$module;
		    }
	;

mod_name_def:	IDENT { [ module_name => $_[1], service_name => $_[1] ] }
	|	IDENT ':' IDENT  { [ module_name => $_[3], service_name => $_[1] ] }
	;

module_opts: { [] }
	|	module_opts module_opt { [ @{$_[1]}, $_[2] ] }
	;

module_components: { [] }
	|	module_components module_component_with_doc { [ @{$_[1]}, $_[2] ] }
	;

module_component_with_doc:
		module_component
	|	DOC_COMMENT module_component { $_[2]->comment($_[1]); $_[2] }
	;

module_component:
		typedef
	|	funcdef 
	|	'use' 'module' ident ';'  ## what is this rule for? was this a first pass at includes? -mike
	|	auth_type ';' { $auth_default = $_[1]; 'auth_default' . $_[1] }
	;

auth_type: 	AUTHENTICATION IDENT { 
			       if ($valid_authentication_value{$_[2]}) 
			       {
				   $_[2];
			       }
			       else
			       {
				   $_[0]->emit_error("Invalid authentication type '" . $_[2] . "'. Valid types are " . join(" ", map { "'$_'" } @valid_authentication_values));
				   "none";
			       }
			   }
	;

#auth_type: 	AUTHENTICATION auth_kind { lc($_[2]); }
#	;

# auth_kind:	NONE
#     	|	REQUIRED
# 	|	OPTIONAL
# 	;

typedef:	TYPEDEF type IDENT { $_[0]->get_comment() }  ';' { $_[0]->define_type($_[2], $_[3], $_[4]); }
	;

funcdef:	async_flag FUNCDEF IDENT { $_[0]->get_comment() } '(' funcdef_params ')' RETURNS '(' funcdef_params ')' auth_param ';'
			{ Bio::KBase::KIDL::KBT::Funcdef->new(return_type => $_[10], name => $_[3], parameters => $_[6],
			      comment => $_[4], async => $_[1], authentication => $_[12] ); }
	|	async_flag FUNCDEF type IDENT { $_[0]->get_comment() } '(' funcdef_params ')' auth_param ';'
			{ Bio::KBase::KIDL::KBT::Funcdef->new(return_type => [$_[3]], name => $_[4], parameters => $_[7],
			      comment => $_[5], async => $_[1], authentication => $_[9]); }
	;

auth_param: { $auth_default }
	| auth_type
	;

async_flag: { 0 } 
	|     ASYNC { 1 }
	;

funcdef_params: { [] }		# empty
	|	funcdef_param { [ $_[1] ] }
	|	funcdef_params ',' funcdef_param { [ @{$_[1]}, $_[3] ] }
	;

funcdef_param: type IDENT 		{ { type => $_[1], name => $_[2] } }
	|	type 			{ { type => $_[1] } }
	;


type:		TYPENAME
	|	mapping
	|	structure
	|	list
	|	tuple
	|       IDENT '.' IDENT {
		    my $type = $_[0]->lookup_type($_[3],$_[1]);
		    if (!defined($type))
		    {
		        $_[0]->emit_error("Attempt to use undefined type '$_[3]' from module '$_[1]'");
		    }
		    $type
		}
	| 	IDENT { my $type = $_[0]->lookup_type($_[1]);
			if (!defined($type))
			{
			    $_[0]->emit_error("Attempt to use undefined type '$_[1]'");
			}
			$type }
	;

mapping:	MAPPING '<' tuple_type ',' tuple_type '>' { Bio::KBase::KIDL::KBT::Mapping->new(key_type => $_[3]->[0], value_type=> $_[5]->[0]); }
	;

structure:	STRUCTURE '{' struct_items '}' { Bio::KBase::KIDL::KBT::Struct->new(items => $_[3]); }
	;

struct_items:	struct_item { [$_[1]] }
	|	struct_items struct_item { [ @{$_[1]}, $_[2] ] }
	;

struct_item:	type IDENT ';' { Bio::KBase::KIDL::KBT::StructItem->new(item_type => $_[1], name => $_[2], nullable => 0); }
	|	type IDENT NULLABLE ';' { Bio::KBase::KIDL::KBT::StructItem->new(item_type => $_[1], name => $_[2], nullable => 1); }
	;

list:		LIST '<' type '>' { Bio::KBase::KIDL::KBT::List->new(element_type => $_[3]); }
	;

tuple:		TUPLE '<' tuple_types '>' { Bio::KBase::KIDL::KBT::Tuple->new(element_types => [ map { $_->[0] } @{$_[3]}],
							    element_names => [ map { $_->[1] } @{$_[3]}] ); }
	;

tuple_types:	tuple_type { [ $_[1] ] }
	|	tuple_types ',' tuple_type { [ @{$_[1]}, $_[3] ] }
	;

tuple_type:	type { [ $_[1], undef ] }
	|	type IDENT { [ $_[1], $_[2] ] }
	;

%% 

sub define_type
{
    my($self, $old_type, $new_type, $comment) = @_;
    my $active_module = $self->YYData->{active_module};
    my $def = Bio::KBase::KIDL::KBT::Typedef->new(name => $new_type, module => $active_module, alias_type => $old_type, comment => $comment);
    push(@{$self->YYData->{type_list}}, $def);
    $self->YYData->{type_table}->{$new_type} = $def;
    #
    # Try to name the typedefed type if it is a tuple or struct.
    #
    if($old_type) {
        if ($old_type->isa('Bio::KBase::KIDL::KBT::Struct') || $old_type->isa('Bio::KBase::KIDL::KBT::Tuple'))
        {
            $old_type->name_type($new_type);
            if ($comment)
            {
                $old_type->comment($comment);
            }
        }
<<<<<<< HEAD
        # we need to associate a module to this struct for producing json schema that can have java package information
        if ($old_type->isa('Bio::KBase::KIDL::KBT::Struct'))
        {
            $old_type->set_module($active_module);
        }
=======
>>>>>>> 04921a0d
    }
    return $def;
}

# used to return the ACTIVE type list
sub types
{
    my($self) = @_;
    return $self->YYData->{type_list} || [];
}

# used to return type definitions for a specific module
sub moduletypes
{
    my($self,$module_name) = @_;
    return $self->YYData->{cached_type_lists}->{$module_name} || [];
}
sub modulelist
{
    my($self) = @_;
    return $self->YYData->{module_list};
}

sub lookup_type
{
    my($self, $name, $src_module) = @_;
    
    # if we are trying to lookup a type in an external module, then we have to
    # look in the right place
    if($src_module) {
	return $self->YYData->{cached_type_tables}->{$src_module}->{$name};
    }
    
    return $self->YYData->{type_table}->{$name};
}



#
#  provide the text string of data and a filename
#
sub parse
{
    my($self, $data, $filename) = @_;

    $self->set_active_file($data, $filename);
    my $res = $self->YYParse(yylex => \&Lexer, yyerror => \&Error);
    return ($res, $self->YYData->{error_count}, $self->YYData->{error_msg});;
}



sub set_active_file #previously named init_state
{
    my($self, $data, $filename) = @_;

    
    #
    # Initialize type table to just the builtins.
    #
    $self->YYData->{type_table} = { %builtin_types };
    $self->YYData->{INPUT} = $data;
    $self->YYData->{active_module} = '';
    $self->YYData->{line_number} = 1;
    $self->YYData->{filename} = $filename;
    $self->YYData->{error_count} = 0;
    $self->YYData->{error_msg} = '';
}


sub Error {
    my($parser) = @_;
    
    my $data = $parser->YYData;

    my $error = $data->{ERRMSG} || "Syntax error";

    $parser->emit_error($error);
}

sub emit_error {
    my($parser, $message) = @_;
    
    my $data = $parser->YYData;

    my $line = $data->{line_number};
    my $file = $data->{filename};

    my $token = $parser->YYCurtok;
    my $tval = $parser->YYCurval;

    if ($token eq 'IDENT')
    {
	$token = $tval;
    }
    
    # error messages are now sent up so that errors in the same file are grouped together
    $data->{error_msg} .= "$file:$line: $message (next token is '$token')\n";
    $data->{error_count}++;
}

sub emit_warning {
    my($parser, $message) = @_;
    
    my $data = $parser->YYData;

    my $line = $data->{line_number};
    my $file = $data->{filename};

    my $token = $parser->YYCurtok;
    my $tval = $parser->YYCurval;

    if ($token eq 'IDENT')
    {
	$token = $tval;
    }
    my $twarn = $token ? " next token is '$token'" : "";

    warn "Warning: $file:$line: $message$twarn\n";
}


sub Lexer {
    my($parser)=shift;

    my $data = $parser->YYData;
    my $bufptr = \$data->{INPUT};

    for ($$bufptr)
    {
	while ($_ ne '')
	{
	    # print "Top: '$_'\n";
	    next if (s/^[ \t]+//);
	    if (s/^\n//)
	    {
		$data->{line_number}++;
		next;
	    }
	    
	    if ($_ eq '')
	    {
		return ('', undef);
	    }
	    elsif (s/^([A-Za-z][A-Za-z0-9_]*)//)
	    {
		my $str = $1;
		if ($builtin_types{$str})
		{
		    my $type = $data->{type_table}->{$str};
		    return('TYPENAME', $type);
		}
		elsif ($kidl_keywords{$str})
		{
		    return(uc($str), $str);
		}
		elsif ($kidl_reserved{$str})
		{
		    $parser->emit_warning("Use of reserved word '$str'");
		    return('IDENT', $str);
		}
		else
		{
		    return('IDENT', $str);
		}
	    }
	    elsif (s,^/\*(.*?)\*/,,s)
	    {
		my $com = $1;
                # we pull in the entire comment, so we need to account for newlines in the comment
                $data->{line_number}++ while($com =~ m/\n/g);
                
		if ($com =~ /^\*/)
		{
		    #
		    # It was a /** comment which is a doc-block. Return that as a token.
		    #
                    # What is this used for? -mike
		    return('DOC_COMMENT', $com);
		}
                
		my @lines = split(/\n/, $com);
		$lines[0] =~ s/^\s*//;
		my @new = ($lines[0]);
		shift @lines;
		if (@lines)
		{
		    my $l = $lines[0];
		    $l =~ s/\t/        /g;
		    my($init_ws) = $l =~ /^(\s+)/;
		    my $x = length($init_ws);
		    # print "x=$x '$lines[0]'\n";
		    for my $l (@lines)
		    {
			$l =~ s/\t/        /g;
			$l =~ s/^\s{$x}//;
			push(@new, $l);
		    }
		}
		#$parser->{cur_comment} = $com;
		$parser->{cur_comment} = join("\n", @new);
		
		# Else just elide.
	    }
	    elsif (s/^(.)//s)
	    {
		return($1,$1);
	    }
	}
    }
}

#
# Return the current comment if there is one. Always
# clear the current comment.
#
sub get_comment
{
    my($self) = @_;
    my $ret = $self->{cur_comment};
    $self->{cur_comment} = "";
    $ret =~ s/^\s+//;
    $ret =~ s/\s+$//;
    return $ret;
}



#
# as soon as we start reading a module, set it as the active module
#
sub set_active_module {
    my ($self,$module_name) = @_;
    
    # check that this module hasn't been defined already, if it has emit an error
    foreach my $m (@{$self->YYData->{module_list}}) {
        if($m eq $module_name) {
            $self->emit_error("Duplicate definition of Module '$module_name' not allowed.");
            last;
        }
    }
    # remember that we parsed this module and set it to active
    push(@{$self->YYData->{module_list}}, $module_name);
    #print STDERR "\tdebug: setting active module to $module_name\n";
    $self->YYData->{active_module} = $module_name;
}

#
# Once a module has been parsed, clear the active type table and save
# the parsed types from the parsed module for future lookups
#
sub clear_symbol_table
{
    my($self,$module_name) = @_;
    #print STDERR "\tdebug: finished parse of '$module_name' clearing symbol table\n";

    # cache the objects so we can look them up later    
    $self->YYData->{cached_type_tables}->{$module_name} = $self->YYData->{type_table};
    $self->YYData->{cached_type_lists}->{$module_name}  = $self->YYData->{type_list};
    
    # clear the type table and list, and make sure the active module is inactivated
    $self->YYData->{type_table} = { %builtin_types };
    $self->YYData->{type_list} = [];
    $self->YYData->{active_module} = '';
}


sub clear_symbol_table_cache
{
    my($self) = @_;
    
    undef %{$self->YYData->{cached_type_tables}};
    undef %{$self->YYData->{cached_type_tables}};
}
<|MERGE_RESOLUTION|>--- conflicted
+++ resolved
@@ -13,13 +13,8 @@
 our %builtin_types = ('int' => Bio::KBase::KIDL::KBT::Scalar->new(scalar_type => 'int'),
 		      'string' => Bio::KBase::KIDL::KBT::Scalar->new(scalar_type => 'string'),
 		      'float' => Bio::KBase::KIDL::KBT::Scalar->new(scalar_type => 'float'),
-<<<<<<< HEAD
-		      #'bool' => Bio::KBase::KIDL::KBT::Scalar->new(scalar_type => 'bool'),
                       'UnspecifiedObject' => Bio::KBase::KIDL::KBT::UnspecifiedObject->new(),
-=======
-#		      'bool' => Bio::KBase::KIDL::KBT::Scalar->new(scalar_type => 'bool'),
->>>>>>> 04921a0d
-    );
+			);
 
 our $auth_default = 'none';
 
@@ -284,14 +279,11 @@
                 $old_type->comment($comment);
             }
         }
-<<<<<<< HEAD
         # we need to associate a module to this struct for producing json schema that can have java package information
         if ($old_type->isa('Bio::KBase::KIDL::KBT::Struct'))
         {
             $old_type->set_module($active_module);
         }
-=======
->>>>>>> 04921a0d
     }
     return $def;
 }
