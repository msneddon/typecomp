####################################################################
#
#    This file was generated using Parse::Yapp version 1.05.
#
#        Don't edit this file, use source file instead.
#
#             ANY CHANGE MADE HERE WILL BE LOST !
#
####################################################################
package typedoc;
use vars qw ( @ISA );
use strict;

@ISA= qw ( Parse::Yapp::Driver );
use Parse::Yapp::Driver;

#line 4 "typedoc.yp"

    use Devel::StackTrace;
    use Bio::KBase::KIDL::KBT;
    use Data::Dumper;
    use File::Spec;

our @valid_authentication_values = qw(required optional none);    
our %valid_authentication_value = map { $_ => 1 } @valid_authentication_values;

our %builtin_types = ('int' => Bio::KBase::KIDL::KBT::Scalar->new(scalar_type => 'int'),
		      'string' => Bio::KBase::KIDL::KBT::Scalar->new(scalar_type => 'string'),
		      'float' => Bio::KBase::KIDL::KBT::Scalar->new(scalar_type => 'float'),
<<<<<<< HEAD
		      #'bool' => Bio::KBase::KIDL::KBT::Scalar->new(scalar_type => 'bool'),
                      'UnspecifiedObject' => Bio::KBase::KIDL::KBT::UnspecifiedObject->new(),
=======
#		      'bool' => Bio::KBase::KIDL::KBT::Scalar->new(scalar_type => 'bool'),
>>>>>>> 04921a0d
    );

our $auth_default = 'none';

our @kidl_keywords = qw(funcdef
    		        typedef
			module
			list
			mapping
			structure
			nullable
			returns
			authentication
			tuple
			async);
our %kidl_keywords = map { $_ => 1 } @kidl_keywords;

our @kidl_reserved = qw(abstract
			and
			as
			assert
			bool
			break
			byte
			case
			catch
			char
			class
			const
			continue
			debugger
			def
			default
			del
			delete
			do
			double
			elif
			else
			enum
			except
			exec
			extends
			final
			finally
			float
			for
			from
			function
			global
			goto
			if
			implements
			import
			in
			instanceof
			int
			interface
			is
			lambda
			let
			long
			native
			new
			not
			or
			package
			pass
			print
			private
			protected
			public
			raise
			return
			short
			static
			strictfp
			super
			switch
			synchronized
			this
			throw
			throws
			transient
			try
			typeof
			var
			void
			volatile
			while
			with
			yield
			none
			required
			optional
			);
our %kidl_reserved = map { $_ => 1 } @kidl_reserved;


sub new {
        my($class)=shift;
        ref($class)
    and $class=ref($class);

    my($self)=$class->SUPER::new( yyversion => '1.05',
                                  yystates =>
[
	{#State 0
		DEFAULT => -2,
		GOTOS => {
			'module_list' => 1,
			'start' => 2
		}
	},
	{#State 1
		ACTIONS => {
			'' => -1
		},
		DEFAULT => -9,
		GOTOS => {
			'module_opts' => 3,
			'module' => 4
		}
	},
	{#State 2
		ACTIONS => {
			'' => 5
		}
	},
	{#State 3
		ACTIONS => {
			'MODULE' => 6,
			'module_opt' => 7
		}
	},
	{#State 4
		DEFAULT => -3
	},
	{#State 5
		DEFAULT => 0
	},
	{#State 6
		DEFAULT => -4,
		GOTOS => {
			'@1-2' => 8
		}
	},
	{#State 7
		DEFAULT => -10
	},
	{#State 8
		ACTIONS => {
			'IDENT' => 9
		},
		GOTOS => {
			'mod_name_def' => 10
		}
	},
	{#State 9
		ACTIONS => {
			":" => 11
		},
		DEFAULT => -7
	},
	{#State 10
		DEFAULT => -5,
		GOTOS => {
			'@2-4' => 12
		}
	},
	{#State 11
		ACTIONS => {
			'IDENT' => 13
		}
	},
	{#State 12
		ACTIONS => {
			"{" => 14
		}
	},
	{#State 13
		DEFAULT => -8
	},
	{#State 14
		DEFAULT => -11,
		GOTOS => {
			'module_components' => 15
		}
	},
	{#State 15
		ACTIONS => {
			"}" => 17,
			'AUTHENTICATION' => 16,
			'ASYNC' => 23,
			"use" => 24,
			'DOC_COMMENT' => 19,
			'TYPEDEF' => 25
		},
		DEFAULT => -28,
		GOTOS => {
			'async_flag' => 22,
			'module_component' => 18,
			'funcdef' => 21,
			'auth_type' => 20,
			'typedef' => 26,
			'module_component_with_doc' => 27
		}
	},
	{#State 16
		ACTIONS => {
			'IDENT' => 28
		}
	},
	{#State 17
		ACTIONS => {
			";" => 29
		}
	},
	{#State 18
		DEFAULT => -13
	},
	{#State 19
		ACTIONS => {
			'AUTHENTICATION' => 16,
			'ASYNC' => 23,
			"use" => 24,
			'TYPEDEF' => 25
		},
		DEFAULT => -28,
		GOTOS => {
			'async_flag' => 22,
			'module_component' => 30,
			'funcdef' => 21,
			'auth_type' => 20,
			'typedef' => 26
		}
	},
	{#State 20
		ACTIONS => {
			";" => 31
		}
	},
	{#State 21
		DEFAULT => -16
	},
	{#State 22
		ACTIONS => {
			'FUNCDEF' => 32
		}
	},
	{#State 23
		DEFAULT => -29
	},
	{#State 24
		ACTIONS => {
			"module" => 33
		}
	},
	{#State 25
		ACTIONS => {
			'TYPENAME' => 34,
			'TUPLE' => 36,
			'LIST' => 40,
			'IDENT' => 37,
			'MAPPING' => 38,
			'STRUCTURE' => 43
		},
		GOTOS => {
			'mapping' => 35,
			'structure' => 39,
			'type' => 42,
			'tuple' => 41,
			'list' => 44
		}
	},
	{#State 26
		DEFAULT => -15
	},
	{#State 27
		DEFAULT => -12
	},
	{#State 28
		DEFAULT => -19
	},
	{#State 29
		DEFAULT => -6
	},
	{#State 30
		DEFAULT => -14
	},
	{#State 31
		DEFAULT => -18
	},
	{#State 32
		ACTIONS => {
			'TYPENAME' => 34,
			'TUPLE' => 36,
			'LIST' => 40,
			'IDENT' => 45,
			'MAPPING' => 38,
			'STRUCTURE' => 43
		},
		GOTOS => {
			'mapping' => 35,
			'structure' => 39,
			'type' => 46,
			'tuple' => 41,
			'list' => 44
		}
	},
	{#State 33
		ACTIONS => {
			'ident' => 47
		}
	},
	{#State 34
		DEFAULT => -35
	},
	{#State 35
		DEFAULT => -36
	},
	{#State 36
		ACTIONS => {
			"<" => 48
		}
	},
	{#State 37
		ACTIONS => {
			"." => 49
		},
		DEFAULT => -41
	},
	{#State 38
		ACTIONS => {
			"<" => 50
		}
	},
	{#State 39
		DEFAULT => -37
	},
	{#State 40
		ACTIONS => {
			"<" => 51
		}
	},
	{#State 41
		DEFAULT => -39
	},
	{#State 42
		ACTIONS => {
			'IDENT' => 52
		}
	},
	{#State 43
		ACTIONS => {
			"{" => 53
		}
	},
	{#State 44
		DEFAULT => -38
	},
	{#State 45
		ACTIONS => {
			'IDENT' => -41,
			"." => 49
		},
		DEFAULT => -22,
		GOTOS => {
			'@4-3' => 54
		}
	},
	{#State 46
		ACTIONS => {
			'IDENT' => 55
		}
	},
	{#State 47
		ACTIONS => {
			";" => 56
		}
	},
	{#State 48
		ACTIONS => {
			'TYPENAME' => 34,
			'TUPLE' => 36,
			'LIST' => 40,
			'IDENT' => 37,
			'MAPPING' => 38,
			'STRUCTURE' => 43
		},
		GOTOS => {
			'mapping' => 35,
			'tuple_types' => 57,
			'structure' => 39,
			'tuple_type' => 58,
			'tuple' => 41,
			'type' => 59,
			'list' => 44
		}
	},
	{#State 49
		ACTIONS => {
			'IDENT' => 60
		}
	},
	{#State 50
		ACTIONS => {
			'TYPENAME' => 34,
			'TUPLE' => 36,
			'LIST' => 40,
			'IDENT' => 37,
			'MAPPING' => 38,
			'STRUCTURE' => 43
		},
		GOTOS => {
			'mapping' => 35,
			'tuple_type' => 61,
			'structure' => 39,
			'tuple' => 41,
			'type' => 59,
			'list' => 44
		}
	},
	{#State 51
		ACTIONS => {
			'TYPENAME' => 34,
			'TUPLE' => 36,
			'LIST' => 40,
			'IDENT' => 37,
			'MAPPING' => 38,
			'STRUCTURE' => 43
		},
		GOTOS => {
			'mapping' => 35,
			'structure' => 39,
			'type' => 62,
			'tuple' => 41,
			'list' => 44
		}
	},
	{#State 52
		DEFAULT => -20,
		GOTOS => {
			'@3-3' => 63
		}
	},
	{#State 53
		ACTIONS => {
			'TYPENAME' => 34,
			'TUPLE' => 36,
			'LIST' => 40,
			'IDENT' => 37,
			'MAPPING' => 38,
			'STRUCTURE' => 43
		},
		GOTOS => {
			'mapping' => 35,
			'structure' => 39,
			'tuple' => 41,
			'type' => 66,
			'struct_items' => 65,
			'struct_item' => 64,
			'list' => 44
		}
	},
	{#State 54
		ACTIONS => {
			"(" => 67
		}
	},
	{#State 55
		DEFAULT => -24,
		GOTOS => {
			'@5-4' => 68
		}
	},
	{#State 56
		DEFAULT => -17
	},
	{#State 57
		ACTIONS => {
			"," => 69,
			">" => 70
		}
	},
	{#State 58
		DEFAULT => -50
	},
	{#State 59
		ACTIONS => {
			'IDENT' => 71
		},
		DEFAULT => -52
	},
	{#State 60
		DEFAULT => -40
	},
	{#State 61
		ACTIONS => {
			"," => 72
		}
	},
	{#State 62
		ACTIONS => {
			">" => 73
		}
	},
	{#State 63
		ACTIONS => {
			";" => 74
		}
	},
	{#State 64
		DEFAULT => -44
	},
	{#State 65
		ACTIONS => {
			"}" => 75,
			'TYPENAME' => 34,
			'TUPLE' => 36,
			'LIST' => 40,
			'IDENT' => 37,
			'MAPPING' => 38,
			'STRUCTURE' => 43
		},
		GOTOS => {
			'mapping' => 35,
			'structure' => 39,
			'tuple' => 41,
			'type' => 66,
			'struct_item' => 76,
			'list' => 44
		}
	},
	{#State 66
		ACTIONS => {
			'IDENT' => 77
		}
	},
	{#State 67
		ACTIONS => {
			'TYPENAME' => 34,
			'TUPLE' => 36,
			'IDENT' => 37,
			'MAPPING' => 38,
			'LIST' => 40,
			'STRUCTURE' => 43
		},
		DEFAULT => -30,
		GOTOS => {
			'funcdef_param' => 79,
			'mapping' => 35,
			'structure' => 39,
			'funcdef_params' => 78,
			'type' => 80,
			'tuple' => 41,
			'list' => 44
		}
	},
	{#State 68
		ACTIONS => {
			"(" => 81
		}
	},
	{#State 69
		ACTIONS => {
			'TYPENAME' => 34,
			'TUPLE' => 36,
			'LIST' => 40,
			'IDENT' => 37,
			'MAPPING' => 38,
			'STRUCTURE' => 43
		},
		GOTOS => {
			'mapping' => 35,
			'tuple_type' => 82,
			'structure' => 39,
			'tuple' => 41,
			'type' => 59,
			'list' => 44
		}
	},
	{#State 70
		DEFAULT => -49
	},
	{#State 71
		DEFAULT => -53
	},
	{#State 72
		ACTIONS => {
			'TYPENAME' => 34,
			'TUPLE' => 36,
			'LIST' => 40,
			'IDENT' => 37,
			'MAPPING' => 38,
			'STRUCTURE' => 43
		},
		GOTOS => {
			'mapping' => 35,
			'tuple_type' => 83,
			'structure' => 39,
			'tuple' => 41,
			'type' => 59,
			'list' => 44
		}
	},
	{#State 73
		DEFAULT => -48
	},
	{#State 74
		DEFAULT => -21
	},
	{#State 75
		DEFAULT => -43
	},
	{#State 76
		DEFAULT => -45
	},
	{#State 77
		ACTIONS => {
			'NULLABLE' => 85,
			";" => 84
		}
	},
	{#State 78
		ACTIONS => {
			"," => 86,
			")" => 87
		}
	},
	{#State 79
		DEFAULT => -31
	},
	{#State 80
		ACTIONS => {
			'IDENT' => 88
		},
		DEFAULT => -34
	},
	{#State 81
		ACTIONS => {
			'TYPENAME' => 34,
			'TUPLE' => 36,
			'IDENT' => 37,
			'MAPPING' => 38,
			'LIST' => 40,
			'STRUCTURE' => 43
		},
		DEFAULT => -30,
		GOTOS => {
			'funcdef_param' => 79,
			'mapping' => 35,
			'structure' => 39,
			'funcdef_params' => 89,
			'type' => 80,
			'tuple' => 41,
			'list' => 44
		}
	},
	{#State 82
		DEFAULT => -51
	},
	{#State 83
		ACTIONS => {
			">" => 90
		}
	},
	{#State 84
		DEFAULT => -46
	},
	{#State 85
		ACTIONS => {
			";" => 91
		}
	},
	{#State 86
		ACTIONS => {
			'TYPENAME' => 34,
			'TUPLE' => 36,
			'LIST' => 40,
			'IDENT' => 37,
			'MAPPING' => 38,
			'STRUCTURE' => 43
		},
		GOTOS => {
			'funcdef_param' => 92,
			'mapping' => 35,
			'structure' => 39,
			'type' => 80,
			'tuple' => 41,
			'list' => 44
		}
	},
	{#State 87
		ACTIONS => {
			'RETURNS' => 93
		}
	},
	{#State 88
		DEFAULT => -33
	},
	{#State 89
		ACTIONS => {
			"," => 86,
			")" => 94
		}
	},
	{#State 90
		DEFAULT => -42
	},
	{#State 91
		DEFAULT => -47
	},
	{#State 92
		DEFAULT => -32
	},
	{#State 93
		ACTIONS => {
			"(" => 95
		}
	},
	{#State 94
		ACTIONS => {
			'AUTHENTICATION' => 16
		},
		DEFAULT => -26,
		GOTOS => {
			'auth_param' => 97,
			'auth_type' => 96
		}
	},
	{#State 95
		ACTIONS => {
			'TYPENAME' => 34,
			'TUPLE' => 36,
			'IDENT' => 37,
			'MAPPING' => 38,
			'LIST' => 40,
			'STRUCTURE' => 43
		},
		DEFAULT => -30,
		GOTOS => {
			'funcdef_param' => 79,
			'mapping' => 35,
			'structure' => 39,
			'funcdef_params' => 98,
			'type' => 80,
			'tuple' => 41,
			'list' => 44
		}
	},
	{#State 96
		DEFAULT => -27
	},
	{#State 97
		ACTIONS => {
			";" => 99
		}
	},
	{#State 98
		ACTIONS => {
			"," => 86,
			")" => 100
		}
	},
	{#State 99
		DEFAULT => -25
	},
	{#State 100
		ACTIONS => {
			'AUTHENTICATION' => 16
		},
		DEFAULT => -26,
		GOTOS => {
			'auth_param' => 101,
			'auth_type' => 96
		}
	},
	{#State 101
		ACTIONS => {
			";" => 102
		}
	},
	{#State 102
		DEFAULT => -23
	}
],
                                  yyrules  =>
[
	[#Rule 0
		 '$start', 2, undef
	],
	[#Rule 1
		 'start', 1, undef
	],
	[#Rule 2
		 'module_list', 0,
sub
<<<<<<< HEAD
#line 30 "typedoc.yp"
=======
#line 122 "typedoc.yp"
>>>>>>> 04921a0d
{ [] }
	],
	[#Rule 3
		 'module_list', 2,
sub
<<<<<<< HEAD
#line 31 "typedoc.yp"
=======
#line 123 "typedoc.yp"
>>>>>>> 04921a0d
{ [ @{$_[1]}, $_[2] ] }
	],
	[#Rule 4
		 '@1-2', 0,
sub
<<<<<<< HEAD
#line 34 "typedoc.yp"
=======
#line 126 "typedoc.yp"
>>>>>>> 04921a0d
{ $_[0]->get_comment() }
	],
	[#Rule 5
		 '@2-4', 0,
sub
<<<<<<< HEAD
#line 34 "typedoc.yp"
=======
#line 126 "typedoc.yp"
>>>>>>> 04921a0d
{ $_[0]->set_active_module($_[4]->[1]) }
	],
	[#Rule 6
		 'module', 9,
sub
<<<<<<< HEAD
#line 35 "typedoc.yp"
=======
#line 127 "typedoc.yp"
>>>>>>> 04921a0d
{
			my $module = Bio::KBase::KIDL::KBT::DefineModule->new(options => $_[1],
					       @{$_[4]},
					       module_components => $_[7],
					       comment => $_[3]);
			$_[0]->clear_symbol_table($module->module_name);
			$module;
		    }
	],
	[#Rule 7
		 'mod_name_def', 1,
sub
<<<<<<< HEAD
#line 45 "typedoc.yp"
=======
#line 137 "typedoc.yp"
>>>>>>> 04921a0d
{ [ module_name => $_[1], service_name => $_[1] ] }
	],
	[#Rule 8
		 'mod_name_def', 3,
sub
<<<<<<< HEAD
#line 46 "typedoc.yp"
=======
#line 138 "typedoc.yp"
>>>>>>> 04921a0d
{ [ module_name => $_[3], service_name => $_[1] ] }
	],
	[#Rule 9
		 'module_opts', 0,
sub
<<<<<<< HEAD
#line 49 "typedoc.yp"
=======
#line 141 "typedoc.yp"
>>>>>>> 04921a0d
{ [] }
	],
	[#Rule 10
		 'module_opts', 2,
sub
<<<<<<< HEAD
#line 50 "typedoc.yp"
=======
#line 142 "typedoc.yp"
>>>>>>> 04921a0d
{ [ @{$_[1]}, $_[2] ] }
	],
	[#Rule 11
		 'module_components', 0,
sub
<<<<<<< HEAD
#line 53 "typedoc.yp"
=======
#line 145 "typedoc.yp"
>>>>>>> 04921a0d
{ [] }
	],
	[#Rule 12
		 'module_components', 2,
sub
<<<<<<< HEAD
#line 54 "typedoc.yp"
=======
#line 146 "typedoc.yp"
>>>>>>> 04921a0d
{ [ @{$_[1]}, $_[2] ] }
	],
	[#Rule 13
		 'module_component_with_doc', 1, undef
	],
	[#Rule 14
		 'module_component_with_doc', 2,
sub
<<<<<<< HEAD
#line 59 "typedoc.yp"
=======
#line 151 "typedoc.yp"
>>>>>>> 04921a0d
{ $_[2]->comment($_[1]); $_[2] }
	],
	[#Rule 15
		 'module_component', 1, undef
	],
	[#Rule 16
		 'module_component', 1, undef
	],
	[#Rule 17
		 'module_component', 4, undef
	],
	[#Rule 18
		 'module_component', 2,
sub
<<<<<<< HEAD
#line 66 "typedoc.yp"
=======
#line 158 "typedoc.yp"
>>>>>>> 04921a0d
{ $auth_default = $_[1]; 'auth_default' . $_[1] }
	],
	[#Rule 19
		 'auth_type', 2,
sub
<<<<<<< HEAD
#line 69 "typedoc.yp"
=======
#line 161 "typedoc.yp"
>>>>>>> 04921a0d
{ 
			       if ($valid_authentication_value{$_[2]}) 
			       {
				   $_[2];
			       }
			       else
			       {
				   $_[0]->emit_error("Invalid authentication type '" . $_[2] . "'. Valid types are " . join(" ", map { "'$_'" } @valid_authentication_values));
				   "none";
			       }
			   }
	],
	[#Rule 20
		 '@3-3', 0,
sub
<<<<<<< HEAD
#line 82 "typedoc.yp"
=======
#line 182 "typedoc.yp"
>>>>>>> 04921a0d
{ $_[0]->get_comment() }
	],
	[#Rule 21
		 'typedef', 5,
sub
<<<<<<< HEAD
#line 82 "typedoc.yp"
=======
#line 182 "typedoc.yp"
>>>>>>> 04921a0d
{ $_[0]->define_type($_[2], $_[3], $_[4]); }
	],
	[#Rule 22
		 '@4-3', 0,
sub
<<<<<<< HEAD
#line 85 "typedoc.yp"
=======
#line 185 "typedoc.yp"
>>>>>>> 04921a0d
{ $_[0]->get_comment() }
	],
	[#Rule 23
		 'funcdef', 13,
sub
<<<<<<< HEAD
#line 86 "typedoc.yp"
=======
#line 186 "typedoc.yp"
>>>>>>> 04921a0d
{ Bio::KBase::KIDL::KBT::Funcdef->new(return_type => $_[10], name => $_[3], parameters => $_[6],
			      comment => $_[4], async => $_[1], authentication => $_[12] ); }
	],
	[#Rule 24
		 '@5-4', 0,
sub
<<<<<<< HEAD
#line 88 "typedoc.yp"
=======
#line 188 "typedoc.yp"
>>>>>>> 04921a0d
{ $_[0]->get_comment() }
	],
	[#Rule 25
		 'funcdef', 10,
sub
<<<<<<< HEAD
#line 89 "typedoc.yp"
=======
#line 189 "typedoc.yp"
>>>>>>> 04921a0d
{ Bio::KBase::KIDL::KBT::Funcdef->new(return_type => [$_[3]], name => $_[4], parameters => $_[7],
			      comment => $_[5], async => $_[1], authentication => $_[9]); }
	],
	[#Rule 26
		 'auth_param', 0,
sub
<<<<<<< HEAD
#line 93 "typedoc.yp"
=======
#line 193 "typedoc.yp"
>>>>>>> 04921a0d
{ $auth_default }
	],
	[#Rule 27
		 'auth_param', 1, undef
	],
	[#Rule 28
		 'async_flag', 0,
sub
<<<<<<< HEAD
#line 97 "typedoc.yp"
=======
#line 197 "typedoc.yp"
>>>>>>> 04921a0d
{ 0 }
	],
	[#Rule 29
		 'async_flag', 1,
sub
<<<<<<< HEAD
#line 98 "typedoc.yp"
=======
#line 198 "typedoc.yp"
>>>>>>> 04921a0d
{ 1 }
	],
	[#Rule 30
		 'funcdef_params', 0,
sub
<<<<<<< HEAD
#line 101 "typedoc.yp"
=======
#line 201 "typedoc.yp"
>>>>>>> 04921a0d
{ [] }
	],
	[#Rule 31
		 'funcdef_params', 1,
sub
<<<<<<< HEAD
#line 102 "typedoc.yp"
=======
#line 202 "typedoc.yp"
>>>>>>> 04921a0d
{ [ $_[1] ] }
	],
	[#Rule 32
		 'funcdef_params', 3,
sub
<<<<<<< HEAD
#line 103 "typedoc.yp"
=======
#line 203 "typedoc.yp"
>>>>>>> 04921a0d
{ [ @{$_[1]}, $_[3] ] }
	],
	[#Rule 33
		 'funcdef_param', 2,
sub
<<<<<<< HEAD
#line 106 "typedoc.yp"
=======
#line 206 "typedoc.yp"
>>>>>>> 04921a0d
{ { type => $_[1], name => $_[2] } }
	],
	[#Rule 34
		 'funcdef_param', 1,
sub
<<<<<<< HEAD
#line 107 "typedoc.yp"
=======
#line 207 "typedoc.yp"
>>>>>>> 04921a0d
{ { type => $_[1] } }
	],
	[#Rule 35
		 'type', 1, undef
	],
	[#Rule 36
		 'type', 1, undef
	],
	[#Rule 37
		 'type', 1, undef
	],
	[#Rule 38
		 'type', 1, undef
	],
	[#Rule 39
		 'type', 1, undef
	],
	[#Rule 40
		 'type', 3,
sub
<<<<<<< HEAD
#line 116 "typedoc.yp"
=======
#line 216 "typedoc.yp"
>>>>>>> 04921a0d
{
		    my $type = $_[0]->lookup_type($_[3],$_[1]);
		    if (!defined($type))
		    {
		        $_[0]->emit_error("Attempt to use undefined type '$_[3]' from module '$_[1]'");
		    }
		    $type
		}
	],
	[#Rule 41
		 'type', 1,
sub
<<<<<<< HEAD
#line 124 "typedoc.yp"
=======
#line 224 "typedoc.yp"
>>>>>>> 04921a0d
{ my $type = $_[0]->lookup_type($_[1]);
			if (!defined($type))
			{
			    $_[0]->emit_error("Attempt to use undefined type '$_[1]'");
			}
			$type }
	],
	[#Rule 42
		 'mapping', 6,
sub
<<<<<<< HEAD
#line 132 "typedoc.yp"
=======
#line 232 "typedoc.yp"
>>>>>>> 04921a0d
{ Bio::KBase::KIDL::KBT::Mapping->new(key_type => $_[3]->[0], value_type=> $_[5]->[0]); }
	],
	[#Rule 43
		 'structure', 4,
sub
<<<<<<< HEAD
#line 135 "typedoc.yp"
=======
#line 235 "typedoc.yp"
>>>>>>> 04921a0d
{ Bio::KBase::KIDL::KBT::Struct->new(items => $_[3]); }
	],
	[#Rule 44
		 'struct_items', 1,
sub
<<<<<<< HEAD
#line 138 "typedoc.yp"
=======
#line 238 "typedoc.yp"
>>>>>>> 04921a0d
{ [$_[1]] }
	],
	[#Rule 45
		 'struct_items', 2,
sub
<<<<<<< HEAD
#line 139 "typedoc.yp"
=======
#line 239 "typedoc.yp"
>>>>>>> 04921a0d
{ [ @{$_[1]}, $_[2] ] }
	],
	[#Rule 46
		 'struct_item', 3,
sub
<<<<<<< HEAD
#line 142 "typedoc.yp"
=======
#line 242 "typedoc.yp"
>>>>>>> 04921a0d
{ Bio::KBase::KIDL::KBT::StructItem->new(item_type => $_[1], name => $_[2], nullable => 0); }
	],
	[#Rule 47
		 'struct_item', 4,
sub
<<<<<<< HEAD
#line 143 "typedoc.yp"
=======
#line 243 "typedoc.yp"
>>>>>>> 04921a0d
{ Bio::KBase::KIDL::KBT::StructItem->new(item_type => $_[1], name => $_[2], nullable => 1); }
	],
	[#Rule 48
		 'list', 4,
sub
<<<<<<< HEAD
#line 146 "typedoc.yp"
=======
#line 246 "typedoc.yp"
>>>>>>> 04921a0d
{ Bio::KBase::KIDL::KBT::List->new(element_type => $_[3]); }
	],
	[#Rule 49
		 'tuple', 4,
sub
<<<<<<< HEAD
#line 149 "typedoc.yp"
=======
#line 249 "typedoc.yp"
>>>>>>> 04921a0d
{ Bio::KBase::KIDL::KBT::Tuple->new(element_types => [ map { $_->[0] } @{$_[3]}],
							    element_names => [ map { $_->[1] } @{$_[3]}] ); }
	],
	[#Rule 50
		 'tuple_types', 1,
sub
<<<<<<< HEAD
#line 153 "typedoc.yp"
=======
#line 253 "typedoc.yp"
>>>>>>> 04921a0d
{ [ $_[1] ] }
	],
	[#Rule 51
		 'tuple_types', 3,
sub
<<<<<<< HEAD
#line 154 "typedoc.yp"
=======
#line 254 "typedoc.yp"
>>>>>>> 04921a0d
{ [ @{$_[1]}, $_[3] ] }
	],
	[#Rule 52
		 'tuple_type', 1,
sub
<<<<<<< HEAD
#line 157 "typedoc.yp"
=======
#line 257 "typedoc.yp"
>>>>>>> 04921a0d
{ [ $_[1], undef ] }
	],
	[#Rule 53
		 'tuple_type', 2,
sub
<<<<<<< HEAD
#line 158 "typedoc.yp"
=======
#line 258 "typedoc.yp"
>>>>>>> 04921a0d
{ [ $_[1], $_[2] ] }
	]
],
                                  @_);
    bless($self,$class);
}

<<<<<<< HEAD
#line 161 "typedoc.yp"
=======
#line 261 "typedoc.yp"
>>>>>>> 04921a0d
 

sub define_type
{
    my($self, $old_type, $new_type, $comment) = @_;
    my $active_module = $self->YYData->{active_module};
    my $def = Bio::KBase::KIDL::KBT::Typedef->new(name => $new_type, module => $active_module, alias_type => $old_type, comment => $comment);
    push(@{$self->YYData->{type_list}}, $def);
    $self->YYData->{type_table}->{$new_type} = $def;
    #
    # Try to name the typedefed type if it is a tuple or struct.
    #
    if($old_type) {
        if ($old_type->isa('Bio::KBase::KIDL::KBT::Struct') || $old_type->isa('Bio::KBase::KIDL::KBT::Tuple'))
        {
            $old_type->name_type($new_type);
            if ($comment)
            {
                $old_type->comment($comment);
            }
        }
<<<<<<< HEAD
        # we need to associate a module to this struct for producing json schema that can have java package information
        if ($old_type->isa('Bio::KBase::KIDL::KBT::Struct'))
        {
            $old_type->set_module($active_module);
        }
=======
>>>>>>> 04921a0d
    }
    return $def;
}

# used to return the ACTIVE type list
sub types
{
    my($self) = @_;
    return $self->YYData->{type_list} || [];
}

# used to return type definitions for a specific module
sub moduletypes
{
    my($self,$module_name) = @_;
    return $self->YYData->{cached_type_lists}->{$module_name} || [];
}
sub modulelist
{
    my($self) = @_;
    return $self->YYData->{module_list};
}

sub lookup_type
{
    my($self, $name, $src_module) = @_;
    
    # if we are trying to lookup a type in an external module, then we have to
    # look in the right place
    if($src_module) {
	return $self->YYData->{cached_type_tables}->{$src_module}->{$name};
    }
    
    return $self->YYData->{type_table}->{$name};
}



#
#  provide the text string of data and a filename
#
sub parse
{
    my($self, $data, $filename) = @_;

    $self->set_active_file($data, $filename);
    my $res = $self->YYParse(yylex => \&Lexer, yyerror => \&Error);
    return ($res, $self->YYData->{error_count}, $self->YYData->{error_msg});;
}



sub set_active_file #previously named init_state
{
    my($self, $data, $filename) = @_;

    
    #
    # Initialize type table to just the builtins.
    #
    $self->YYData->{type_table} = { %builtin_types };
    $self->YYData->{INPUT} = $data;
    $self->YYData->{active_module} = '';
    $self->YYData->{line_number} = 1;
    $self->YYData->{filename} = $filename;
    $self->YYData->{error_count} = 0;
    $self->YYData->{error_msg} = '';
}


sub Error {
    my($parser) = @_;
    
    my $data = $parser->YYData;

    my $error = $data->{ERRMSG} || "Syntax error";

    $parser->emit_error($error);
}

sub emit_error {
    my($parser, $message) = @_;
    
    my $data = $parser->YYData;

    my $line = $data->{line_number};
    my $file = $data->{filename};

    my $token = $parser->YYCurtok;
    my $tval = $parser->YYCurval;

    if ($token eq 'IDENT')
    {
	$token = $tval;
    }
    
    # error messages are now sent up so that errors in the same file are grouped together
    $data->{error_msg} .= "$file:$line: $message (next token is '$token')\n";
    $data->{error_count}++;
}

sub emit_warning {
    my($parser, $message) = @_;
    
    my $data = $parser->YYData;

    my $line = $data->{line_number};
    my $file = $data->{filename};

    my $token = $parser->YYCurtok;
    my $tval = $parser->YYCurval;

    if ($token eq 'IDENT')
    {
	$token = $tval;
    }
    my $twarn = $token ? " next token is '$token'" : "";

    warn "Warning: $file:$line: $message$twarn\n";
}


sub Lexer {
    my($parser)=shift;

    my $data = $parser->YYData;
    my $bufptr = \$data->{INPUT};

    for ($$bufptr)
    {
	while ($_ ne '')
	{
	    # print "Top: '$_'\n";
	    next if (s/^[ \t]+//);
	    if (s/^\n//)
	    {
		$data->{line_number}++;
		next;
	    }
	    
	    if ($_ eq '')
	    {
		return ('', undef);
	    }
	    elsif (s/^([A-Za-z][A-Za-z0-9_]*)//)
	    {
		my $str = $1;
		if ($builtin_types{$str})
		{
		    my $type = $data->{type_table}->{$str};
		    return('TYPENAME', $type);
		}
		elsif ($kidl_keywords{$str})
		{
		    return(uc($str), $str);
		}
		elsif ($kidl_reserved{$str})
		{
		    $parser->emit_warning("Use of reserved word '$str'");
		    return('IDENT', $str);
		}
		else
		{
		    return('IDENT', $str);
		}
	    }
	    elsif (s,^/\*(.*?)\*/,,s)
	    {
		my $com = $1;
                # we pull in the entire comment, so we need to account for newlines in the comment
                $data->{line_number}++ while($com =~ m/\n/g);
                
		if ($com =~ /^\*/)
		{
		    #
		    # It was a /** comment which is a doc-block. Return that as a token.
		    #
                    # What is this used for? -mike
		    return('DOC_COMMENT', $com);
		}
                
		my @lines = split(/\n/, $com);
		$lines[0] =~ s/^\s*//;
		my @new = ($lines[0]);
		shift @lines;
		if (@lines)
		{
		    my $l = $lines[0];
		    $l =~ s/\t/        /g;
		    my($init_ws) = $l =~ /^(\s+)/;
		    my $x = length($init_ws);
		    # print "x=$x '$lines[0]'\n";
		    for my $l (@lines)
		    {
			$l =~ s/\t/        /g;
			$l =~ s/^\s{$x}//;
			push(@new, $l);
		    }
		}
		#$parser->{cur_comment} = $com;
		$parser->{cur_comment} = join("\n", @new);
		
		# Else just elide.
	    }
	    elsif (s/^(.)//s)
	    {
		return($1,$1);
	    }
	}
    }
}

#
# Return the current comment if there is one. Always
# clear the current comment.
#
sub get_comment
{
    my($self) = @_;
    my $ret = $self->{cur_comment};
    $self->{cur_comment} = "";
    $ret =~ s/^\s+//;
    $ret =~ s/\s+$//;
    return $ret;
}



#
# as soon as we start reading a module, set it as the active module
#
sub set_active_module {
    my ($self,$module_name) = @_;
<<<<<<< HEAD
    
    # check that this module hasn't been defined already, if it has emit an error
    foreach my $m (@{$self->YYData->{module_list}}) {
        if($m eq $module_name) {
            $self->emit_error("Duplicate definition of Module '$module_name' not allowed.");
            last;
        }
    }
    # remember that we parsed this module and set it to active
    push(@{$self->YYData->{module_list}}, $module_name);
    #print STDERR "\tdebug: setting active module to $module_name\n";
    $self->YYData->{active_module} = $module_name;
}

#
# Once a module has been parsed, clear the active type table and save
# the parsed types from the parsed module for future lookups
#
sub clear_symbol_table
{
    my($self,$module_name) = @_;
    #print STDERR "\tdebug: finished parse of '$module_name' clearing symbol table\n";

    # cache the objects so we can look them up later    
    $self->YYData->{cached_type_tables}->{$module_name} = $self->YYData->{type_table};
    $self->YYData->{cached_type_lists}->{$module_name}  = $self->YYData->{type_list};
    
    # clear the type table and list, and make sure the active module is inactivated
    $self->YYData->{type_table} = { %builtin_types };
    $self->YYData->{type_list} = [];
    $self->YYData->{active_module} = '';
}


sub clear_symbol_table_cache
{
    my($self) = @_;
    
=======
    
    # check that this module hasn't been defined already, if it has emit an error
    foreach my $m (@{$self->YYData->{module_list}}) {
        if($m eq $module_name) {
            $self->emit_error("Duplicate definition of Module '$module_name' not allowed.");
            last;
        }
    }
    # remember that we parsed this module and set it to active
    push(@{$self->YYData->{module_list}}, $module_name);
    #print STDERR "\tdebug: setting active module to $module_name\n";
    $self->YYData->{active_module} = $module_name;
}

#
# Once a module has been parsed, clear the active type table and save
# the parsed types from the parsed module for future lookups
#
sub clear_symbol_table
{
    my($self,$module_name) = @_;
    #print STDERR "\tdebug: finished parse of '$module_name' clearing symbol table\n";

    # cache the objects so we can look them up later    
    $self->YYData->{cached_type_tables}->{$module_name} = $self->YYData->{type_table};
    $self->YYData->{cached_type_lists}->{$module_name}  = $self->YYData->{type_list};
    
    # clear the type table and list, and make sure the active module is inactivated
    $self->YYData->{type_table} = { %builtin_types };
    $self->YYData->{type_list} = [];
    $self->YYData->{active_module} = '';
}


sub clear_symbol_table_cache
{
    my($self) = @_;
    
>>>>>>> 04921a0d
    undef %{$self->YYData->{cached_type_tables}};
    undef %{$self->YYData->{cached_type_tables}};
}


1;<|MERGE_RESOLUTION|>--- conflicted
+++ resolved
@@ -27,13 +27,8 @@
 our %builtin_types = ('int' => Bio::KBase::KIDL::KBT::Scalar->new(scalar_type => 'int'),
 		      'string' => Bio::KBase::KIDL::KBT::Scalar->new(scalar_type => 'string'),
 		      'float' => Bio::KBase::KIDL::KBT::Scalar->new(scalar_type => 'float'),
-<<<<<<< HEAD
-		      #'bool' => Bio::KBase::KIDL::KBT::Scalar->new(scalar_type => 'bool'),
                       'UnspecifiedObject' => Bio::KBase::KIDL::KBT::UnspecifiedObject->new(),
-=======
-#		      'bool' => Bio::KBase::KIDL::KBT::Scalar->new(scalar_type => 'bool'),
->>>>>>> 04921a0d
-    );
+			);
 
 our $auth_default = 'none';
 
@@ -831,51 +826,31 @@
 	[#Rule 2
 		 'module_list', 0,
 sub
-<<<<<<< HEAD
-#line 30 "typedoc.yp"
-=======
 #line 122 "typedoc.yp"
->>>>>>> 04921a0d
 { [] }
 	],
 	[#Rule 3
 		 'module_list', 2,
 sub
-<<<<<<< HEAD
-#line 31 "typedoc.yp"
-=======
 #line 123 "typedoc.yp"
->>>>>>> 04921a0d
 { [ @{$_[1]}, $_[2] ] }
 	],
 	[#Rule 4
 		 '@1-2', 0,
 sub
-<<<<<<< HEAD
-#line 34 "typedoc.yp"
-=======
 #line 126 "typedoc.yp"
->>>>>>> 04921a0d
 { $_[0]->get_comment() }
 	],
 	[#Rule 5
 		 '@2-4', 0,
 sub
-<<<<<<< HEAD
-#line 34 "typedoc.yp"
-=======
 #line 126 "typedoc.yp"
->>>>>>> 04921a0d
 { $_[0]->set_active_module($_[4]->[1]) }
 	],
 	[#Rule 6
 		 'module', 9,
 sub
-<<<<<<< HEAD
-#line 35 "typedoc.yp"
-=======
 #line 127 "typedoc.yp"
->>>>>>> 04921a0d
 {
 			my $module = Bio::KBase::KIDL::KBT::DefineModule->new(options => $_[1],
 					       @{$_[4]},
@@ -888,61 +863,37 @@
 	[#Rule 7
 		 'mod_name_def', 1,
 sub
-<<<<<<< HEAD
-#line 45 "typedoc.yp"
-=======
 #line 137 "typedoc.yp"
->>>>>>> 04921a0d
 { [ module_name => $_[1], service_name => $_[1] ] }
 	],
 	[#Rule 8
 		 'mod_name_def', 3,
 sub
-<<<<<<< HEAD
-#line 46 "typedoc.yp"
-=======
 #line 138 "typedoc.yp"
->>>>>>> 04921a0d
 { [ module_name => $_[3], service_name => $_[1] ] }
 	],
 	[#Rule 9
 		 'module_opts', 0,
 sub
-<<<<<<< HEAD
-#line 49 "typedoc.yp"
-=======
 #line 141 "typedoc.yp"
->>>>>>> 04921a0d
 { [] }
 	],
 	[#Rule 10
 		 'module_opts', 2,
 sub
-<<<<<<< HEAD
-#line 50 "typedoc.yp"
-=======
 #line 142 "typedoc.yp"
->>>>>>> 04921a0d
 { [ @{$_[1]}, $_[2] ] }
 	],
 	[#Rule 11
 		 'module_components', 0,
 sub
-<<<<<<< HEAD
-#line 53 "typedoc.yp"
-=======
 #line 145 "typedoc.yp"
->>>>>>> 04921a0d
 { [] }
 	],
 	[#Rule 12
 		 'module_components', 2,
 sub
-<<<<<<< HEAD
-#line 54 "typedoc.yp"
-=======
 #line 146 "typedoc.yp"
->>>>>>> 04921a0d
 { [ @{$_[1]}, $_[2] ] }
 	],
 	[#Rule 13
@@ -951,11 +902,7 @@
 	[#Rule 14
 		 'module_component_with_doc', 2,
 sub
-<<<<<<< HEAD
-#line 59 "typedoc.yp"
-=======
 #line 151 "typedoc.yp"
->>>>>>> 04921a0d
 { $_[2]->comment($_[1]); $_[2] }
 	],
 	[#Rule 15
@@ -970,21 +917,13 @@
 	[#Rule 18
 		 'module_component', 2,
 sub
-<<<<<<< HEAD
-#line 66 "typedoc.yp"
-=======
 #line 158 "typedoc.yp"
->>>>>>> 04921a0d
 { $auth_default = $_[1]; 'auth_default' . $_[1] }
 	],
 	[#Rule 19
 		 'auth_type', 2,
 sub
-<<<<<<< HEAD
-#line 69 "typedoc.yp"
-=======
 #line 161 "typedoc.yp"
->>>>>>> 04921a0d
 { 
 			       if ($valid_authentication_value{$_[2]}) 
 			       {
@@ -1000,73 +939,45 @@
 	[#Rule 20
 		 '@3-3', 0,
 sub
-<<<<<<< HEAD
-#line 82 "typedoc.yp"
-=======
 #line 182 "typedoc.yp"
->>>>>>> 04921a0d
 { $_[0]->get_comment() }
 	],
 	[#Rule 21
 		 'typedef', 5,
 sub
-<<<<<<< HEAD
-#line 82 "typedoc.yp"
-=======
 #line 182 "typedoc.yp"
->>>>>>> 04921a0d
 { $_[0]->define_type($_[2], $_[3], $_[4]); }
 	],
 	[#Rule 22
 		 '@4-3', 0,
 sub
-<<<<<<< HEAD
-#line 85 "typedoc.yp"
-=======
 #line 185 "typedoc.yp"
->>>>>>> 04921a0d
 { $_[0]->get_comment() }
 	],
 	[#Rule 23
 		 'funcdef', 13,
 sub
-<<<<<<< HEAD
-#line 86 "typedoc.yp"
-=======
 #line 186 "typedoc.yp"
->>>>>>> 04921a0d
 { Bio::KBase::KIDL::KBT::Funcdef->new(return_type => $_[10], name => $_[3], parameters => $_[6],
 			      comment => $_[4], async => $_[1], authentication => $_[12] ); }
 	],
 	[#Rule 24
 		 '@5-4', 0,
 sub
-<<<<<<< HEAD
-#line 88 "typedoc.yp"
-=======
 #line 188 "typedoc.yp"
->>>>>>> 04921a0d
 { $_[0]->get_comment() }
 	],
 	[#Rule 25
 		 'funcdef', 10,
 sub
-<<<<<<< HEAD
-#line 89 "typedoc.yp"
-=======
 #line 189 "typedoc.yp"
->>>>>>> 04921a0d
 { Bio::KBase::KIDL::KBT::Funcdef->new(return_type => [$_[3]], name => $_[4], parameters => $_[7],
 			      comment => $_[5], async => $_[1], authentication => $_[9]); }
 	],
 	[#Rule 26
 		 'auth_param', 0,
 sub
-<<<<<<< HEAD
-#line 93 "typedoc.yp"
-=======
 #line 193 "typedoc.yp"
->>>>>>> 04921a0d
 { $auth_default }
 	],
 	[#Rule 27
@@ -1075,71 +986,43 @@
 	[#Rule 28
 		 'async_flag', 0,
 sub
-<<<<<<< HEAD
-#line 97 "typedoc.yp"
-=======
 #line 197 "typedoc.yp"
->>>>>>> 04921a0d
 { 0 }
 	],
 	[#Rule 29
 		 'async_flag', 1,
 sub
-<<<<<<< HEAD
-#line 98 "typedoc.yp"
-=======
 #line 198 "typedoc.yp"
->>>>>>> 04921a0d
 { 1 }
 	],
 	[#Rule 30
 		 'funcdef_params', 0,
 sub
-<<<<<<< HEAD
-#line 101 "typedoc.yp"
-=======
 #line 201 "typedoc.yp"
->>>>>>> 04921a0d
 { [] }
 	],
 	[#Rule 31
 		 'funcdef_params', 1,
 sub
-<<<<<<< HEAD
-#line 102 "typedoc.yp"
-=======
 #line 202 "typedoc.yp"
->>>>>>> 04921a0d
 { [ $_[1] ] }
 	],
 	[#Rule 32
 		 'funcdef_params', 3,
 sub
-<<<<<<< HEAD
-#line 103 "typedoc.yp"
-=======
 #line 203 "typedoc.yp"
->>>>>>> 04921a0d
 { [ @{$_[1]}, $_[3] ] }
 	],
 	[#Rule 33
 		 'funcdef_param', 2,
 sub
-<<<<<<< HEAD
-#line 106 "typedoc.yp"
-=======
 #line 206 "typedoc.yp"
->>>>>>> 04921a0d
 { { type => $_[1], name => $_[2] } }
 	],
 	[#Rule 34
 		 'funcdef_param', 1,
 sub
-<<<<<<< HEAD
-#line 107 "typedoc.yp"
-=======
 #line 207 "typedoc.yp"
->>>>>>> 04921a0d
 { { type => $_[1] } }
 	],
 	[#Rule 35
@@ -1160,11 +1043,7 @@
 	[#Rule 40
 		 'type', 3,
 sub
-<<<<<<< HEAD
-#line 116 "typedoc.yp"
-=======
 #line 216 "typedoc.yp"
->>>>>>> 04921a0d
 {
 		    my $type = $_[0]->lookup_type($_[3],$_[1]);
 		    if (!defined($type))
@@ -1177,11 +1056,7 @@
 	[#Rule 41
 		 'type', 1,
 sub
-<<<<<<< HEAD
-#line 124 "typedoc.yp"
-=======
 #line 224 "typedoc.yp"
->>>>>>> 04921a0d
 { my $type = $_[0]->lookup_type($_[1]);
 			if (!defined($type))
 			{
@@ -1192,122 +1067,74 @@
 	[#Rule 42
 		 'mapping', 6,
 sub
-<<<<<<< HEAD
-#line 132 "typedoc.yp"
-=======
 #line 232 "typedoc.yp"
->>>>>>> 04921a0d
 { Bio::KBase::KIDL::KBT::Mapping->new(key_type => $_[3]->[0], value_type=> $_[5]->[0]); }
 	],
 	[#Rule 43
 		 'structure', 4,
 sub
-<<<<<<< HEAD
-#line 135 "typedoc.yp"
-=======
 #line 235 "typedoc.yp"
->>>>>>> 04921a0d
 { Bio::KBase::KIDL::KBT::Struct->new(items => $_[3]); }
 	],
 	[#Rule 44
 		 'struct_items', 1,
 sub
-<<<<<<< HEAD
-#line 138 "typedoc.yp"
-=======
 #line 238 "typedoc.yp"
->>>>>>> 04921a0d
 { [$_[1]] }
 	],
 	[#Rule 45
 		 'struct_items', 2,
 sub
-<<<<<<< HEAD
-#line 139 "typedoc.yp"
-=======
 #line 239 "typedoc.yp"
->>>>>>> 04921a0d
 { [ @{$_[1]}, $_[2] ] }
 	],
 	[#Rule 46
 		 'struct_item', 3,
 sub
-<<<<<<< HEAD
-#line 142 "typedoc.yp"
-=======
 #line 242 "typedoc.yp"
->>>>>>> 04921a0d
 { Bio::KBase::KIDL::KBT::StructItem->new(item_type => $_[1], name => $_[2], nullable => 0); }
 	],
 	[#Rule 47
 		 'struct_item', 4,
 sub
-<<<<<<< HEAD
-#line 143 "typedoc.yp"
-=======
 #line 243 "typedoc.yp"
->>>>>>> 04921a0d
 { Bio::KBase::KIDL::KBT::StructItem->new(item_type => $_[1], name => $_[2], nullable => 1); }
 	],
 	[#Rule 48
 		 'list', 4,
 sub
-<<<<<<< HEAD
-#line 146 "typedoc.yp"
-=======
 #line 246 "typedoc.yp"
->>>>>>> 04921a0d
 { Bio::KBase::KIDL::KBT::List->new(element_type => $_[3]); }
 	],
 	[#Rule 49
 		 'tuple', 4,
 sub
-<<<<<<< HEAD
-#line 149 "typedoc.yp"
-=======
 #line 249 "typedoc.yp"
->>>>>>> 04921a0d
 { Bio::KBase::KIDL::KBT::Tuple->new(element_types => [ map { $_->[0] } @{$_[3]}],
 							    element_names => [ map { $_->[1] } @{$_[3]}] ); }
 	],
 	[#Rule 50
 		 'tuple_types', 1,
 sub
-<<<<<<< HEAD
-#line 153 "typedoc.yp"
-=======
 #line 253 "typedoc.yp"
->>>>>>> 04921a0d
 { [ $_[1] ] }
 	],
 	[#Rule 51
 		 'tuple_types', 3,
 sub
-<<<<<<< HEAD
-#line 154 "typedoc.yp"
-=======
 #line 254 "typedoc.yp"
->>>>>>> 04921a0d
 { [ @{$_[1]}, $_[3] ] }
 	],
 	[#Rule 52
 		 'tuple_type', 1,
 sub
-<<<<<<< HEAD
-#line 157 "typedoc.yp"
-=======
 #line 257 "typedoc.yp"
->>>>>>> 04921a0d
 { [ $_[1], undef ] }
 	],
 	[#Rule 53
 		 'tuple_type', 2,
 sub
-<<<<<<< HEAD
-#line 158 "typedoc.yp"
-=======
 #line 258 "typedoc.yp"
->>>>>>> 04921a0d
 { [ $_[1], $_[2] ] }
 	]
 ],
@@ -1315,11 +1142,7 @@
     bless($self,$class);
 }
 
-<<<<<<< HEAD
-#line 161 "typedoc.yp"
-=======
 #line 261 "typedoc.yp"
->>>>>>> 04921a0d
  
 
 sub define_type
@@ -1341,14 +1164,11 @@
                 $old_type->comment($comment);
             }
         }
-<<<<<<< HEAD
         # we need to associate a module to this struct for producing json schema that can have java package information
         if ($old_type->isa('Bio::KBase::KIDL::KBT::Struct'))
         {
             $old_type->set_module($active_module);
         }
-=======
->>>>>>> 04921a0d
     }
     return $def;
 }
@@ -1582,7 +1402,6 @@
 #
 sub set_active_module {
     my ($self,$module_name) = @_;
-<<<<<<< HEAD
     
     # check that this module hasn't been defined already, if it has emit an error
     foreach my $m (@{$self->YYData->{module_list}}) {
@@ -1621,46 +1440,6 @@
 {
     my($self) = @_;
     
-=======
-    
-    # check that this module hasn't been defined already, if it has emit an error
-    foreach my $m (@{$self->YYData->{module_list}}) {
-        if($m eq $module_name) {
-            $self->emit_error("Duplicate definition of Module '$module_name' not allowed.");
-            last;
-        }
-    }
-    # remember that we parsed this module and set it to active
-    push(@{$self->YYData->{module_list}}, $module_name);
-    #print STDERR "\tdebug: setting active module to $module_name\n";
-    $self->YYData->{active_module} = $module_name;
-}
-
-#
-# Once a module has been parsed, clear the active type table and save
-# the parsed types from the parsed module for future lookups
-#
-sub clear_symbol_table
-{
-    my($self,$module_name) = @_;
-    #print STDERR "\tdebug: finished parse of '$module_name' clearing symbol table\n";
-
-    # cache the objects so we can look them up later    
-    $self->YYData->{cached_type_tables}->{$module_name} = $self->YYData->{type_table};
-    $self->YYData->{cached_type_lists}->{$module_name}  = $self->YYData->{type_list};
-    
-    # clear the type table and list, and make sure the active module is inactivated
-    $self->YYData->{type_table} = { %builtin_types };
-    $self->YYData->{type_list} = [];
-    $self->YYData->{active_module} = '';
-}
-
-
-sub clear_symbol_table_cache
-{
-    my($self) = @_;
-    
->>>>>>> 04921a0d
     undef %{$self->YYData->{cached_type_tables}};
     undef %{$self->YYData->{cached_type_tables}};
 }
