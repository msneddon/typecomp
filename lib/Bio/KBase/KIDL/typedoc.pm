--- conflicted
+++ resolved
@@ -844,23 +844,13 @@
 	[#Rule 5
 		 '@2-4', 0,
 sub
-<<<<<<< HEAD
-#line 32 "typedoc.yp"
+#line 126 "typedoc.yp"
 { $_[0]->set_active_module($_[4]->[1]) }
-=======
-#line 126 "typedoc.yp"
-{
-    Bio::KBase::KIDL::KBT::DefineModule->new(options => $_[1],
-			   @{$_[4]},
-			   module_components => $_[6],
-		           comment => $_[3]);
-    }
->>>>>>> 5a2df1f4
 	],
 	[#Rule 6
 		 'module', 9,
 sub
-#line 33 "typedoc.yp"
+#line 127 "typedoc.yp"
 {
 			my $module = Bio::KBase::KIDL::KBT::DefineModule->new(options => $_[1],
 					       @{$_[4]},
@@ -873,61 +863,37 @@
 	[#Rule 7
 		 'mod_name_def', 1,
 sub
-<<<<<<< HEAD
-#line 43 "typedoc.yp"
-=======
-#line 134 "typedoc.yp"
->>>>>>> 5a2df1f4
+#line 137 "typedoc.yp"
 { [ module_name => $_[1], service_name => $_[1] ] }
 	],
 	[#Rule 8
 		 'mod_name_def', 3,
 sub
-<<<<<<< HEAD
-#line 44 "typedoc.yp"
-=======
-#line 135 "typedoc.yp"
->>>>>>> 5a2df1f4
+#line 138 "typedoc.yp"
 { [ module_name => $_[3], service_name => $_[1] ] }
 	],
 	[#Rule 9
 		 'module_opts', 0,
 sub
-<<<<<<< HEAD
-#line 47 "typedoc.yp"
-=======
-#line 138 "typedoc.yp"
->>>>>>> 5a2df1f4
+#line 141 "typedoc.yp"
 { [] }
 	],
 	[#Rule 10
 		 'module_opts', 2,
 sub
-<<<<<<< HEAD
-#line 48 "typedoc.yp"
-=======
-#line 139 "typedoc.yp"
->>>>>>> 5a2df1f4
+#line 142 "typedoc.yp"
 { [ @{$_[1]}, $_[2] ] }
 	],
 	[#Rule 11
 		 'module_components', 0,
 sub
-<<<<<<< HEAD
-#line 51 "typedoc.yp"
-=======
-#line 142 "typedoc.yp"
->>>>>>> 5a2df1f4
+#line 145 "typedoc.yp"
 { [] }
 	],
 	[#Rule 12
 		 'module_components', 2,
 sub
-<<<<<<< HEAD
-#line 52 "typedoc.yp"
-=======
-#line 143 "typedoc.yp"
->>>>>>> 5a2df1f4
+#line 146 "typedoc.yp"
 { [ @{$_[1]}, $_[2] ] }
 	],
 	[#Rule 13
@@ -936,11 +902,7 @@
 	[#Rule 14
 		 'module_component_with_doc', 2,
 sub
-<<<<<<< HEAD
-#line 57 "typedoc.yp"
-=======
-#line 148 "typedoc.yp"
->>>>>>> 5a2df1f4
+#line 151 "typedoc.yp"
 { $_[2]->comment($_[1]); $_[2] }
 	],
 	[#Rule 15
@@ -955,21 +917,13 @@
 	[#Rule 18
 		 'module_component', 2,
 sub
-<<<<<<< HEAD
-#line 64 "typedoc.yp"
-=======
-#line 155 "typedoc.yp"
->>>>>>> 5a2df1f4
+#line 158 "typedoc.yp"
 { $auth_default = $_[1]; 'auth_default' . $_[1] }
 	],
 	[#Rule 19
 		 'auth_type', 2,
 sub
-<<<<<<< HEAD
-#line 67 "typedoc.yp"
-=======
-#line 158 "typedoc.yp"
->>>>>>> 5a2df1f4
+#line 161 "typedoc.yp"
 { 
 			       if ($valid_authentication_value{$_[2]}) 
 			       {
@@ -985,73 +939,45 @@
 	[#Rule 20
 		 '@3-3', 0,
 sub
-<<<<<<< HEAD
-#line 80 "typedoc.yp"
-=======
-#line 179 "typedoc.yp"
->>>>>>> 5a2df1f4
+#line 182 "typedoc.yp"
 { $_[0]->get_comment() }
 	],
 	[#Rule 21
 		 'typedef', 5,
 sub
-<<<<<<< HEAD
-#line 80 "typedoc.yp"
-=======
-#line 179 "typedoc.yp"
->>>>>>> 5a2df1f4
+#line 182 "typedoc.yp"
 { $_[0]->define_type($_[2], $_[3], $_[4]); }
 	],
 	[#Rule 22
 		 '@4-3', 0,
 sub
-<<<<<<< HEAD
-#line 83 "typedoc.yp"
-=======
-#line 182 "typedoc.yp"
->>>>>>> 5a2df1f4
+#line 185 "typedoc.yp"
 { $_[0]->get_comment() }
 	],
 	[#Rule 23
 		 'funcdef', 13,
 sub
-<<<<<<< HEAD
-#line 84 "typedoc.yp"
-=======
-#line 183 "typedoc.yp"
->>>>>>> 5a2df1f4
+#line 186 "typedoc.yp"
 { Bio::KBase::KIDL::KBT::Funcdef->new(return_type => $_[10], name => $_[3], parameters => $_[6],
 			      comment => $_[4], async => $_[1], authentication => $_[12] ); }
 	],
 	[#Rule 24
 		 '@5-4', 0,
 sub
-<<<<<<< HEAD
-#line 86 "typedoc.yp"
-=======
-#line 185 "typedoc.yp"
->>>>>>> 5a2df1f4
+#line 188 "typedoc.yp"
 { $_[0]->get_comment() }
 	],
 	[#Rule 25
 		 'funcdef', 10,
 sub
-<<<<<<< HEAD
-#line 87 "typedoc.yp"
-=======
-#line 186 "typedoc.yp"
->>>>>>> 5a2df1f4
+#line 189 "typedoc.yp"
 { Bio::KBase::KIDL::KBT::Funcdef->new(return_type => [$_[3]], name => $_[4], parameters => $_[7],
 			      comment => $_[5], async => $_[1], authentication => $_[9]); }
 	],
 	[#Rule 26
 		 'auth_param', 0,
 sub
-<<<<<<< HEAD
-#line 91 "typedoc.yp"
-=======
-#line 190 "typedoc.yp"
->>>>>>> 5a2df1f4
+#line 193 "typedoc.yp"
 { $auth_default }
 	],
 	[#Rule 27
@@ -1060,71 +986,43 @@
 	[#Rule 28
 		 'async_flag', 0,
 sub
-<<<<<<< HEAD
-#line 95 "typedoc.yp"
-=======
-#line 194 "typedoc.yp"
->>>>>>> 5a2df1f4
+#line 197 "typedoc.yp"
 { 0 }
 	],
 	[#Rule 29
 		 'async_flag', 1,
 sub
-<<<<<<< HEAD
-#line 96 "typedoc.yp"
-=======
-#line 195 "typedoc.yp"
->>>>>>> 5a2df1f4
+#line 198 "typedoc.yp"
 { 1 }
 	],
 	[#Rule 30
 		 'funcdef_params', 0,
 sub
-<<<<<<< HEAD
-#line 99 "typedoc.yp"
-=======
-#line 198 "typedoc.yp"
->>>>>>> 5a2df1f4
+#line 201 "typedoc.yp"
 { [] }
 	],
 	[#Rule 31
 		 'funcdef_params', 1,
 sub
-<<<<<<< HEAD
-#line 100 "typedoc.yp"
-=======
-#line 199 "typedoc.yp"
->>>>>>> 5a2df1f4
+#line 202 "typedoc.yp"
 { [ $_[1] ] }
 	],
 	[#Rule 32
 		 'funcdef_params', 3,
 sub
-<<<<<<< HEAD
-#line 101 "typedoc.yp"
-=======
-#line 200 "typedoc.yp"
->>>>>>> 5a2df1f4
+#line 203 "typedoc.yp"
 { [ @{$_[1]}, $_[3] ] }
 	],
 	[#Rule 33
 		 'funcdef_param', 2,
 sub
-<<<<<<< HEAD
-#line 104 "typedoc.yp"
-=======
-#line 203 "typedoc.yp"
->>>>>>> 5a2df1f4
+#line 206 "typedoc.yp"
 { { type => $_[1], name => $_[2] } }
 	],
 	[#Rule 34
 		 'funcdef_param', 1,
 sub
-<<<<<<< HEAD
-#line 105 "typedoc.yp"
-=======
-#line 204 "typedoc.yp"
->>>>>>> 5a2df1f4
+#line 207 "typedoc.yp"
 { { type => $_[1] } }
 	],
 	[#Rule 35
@@ -1145,7 +1043,7 @@
 	[#Rule 40
 		 'type', 3,
 sub
-#line 114 "typedoc.yp"
+#line 216 "typedoc.yp"
 {
 		    my $type = $_[0]->lookup_type($_[3],$_[1]);
 		    if (!defined($type))
@@ -1158,11 +1056,7 @@
 	[#Rule 41
 		 'type', 1,
 sub
-<<<<<<< HEAD
-#line 122 "typedoc.yp"
-=======
-#line 213 "typedoc.yp"
->>>>>>> 5a2df1f4
+#line 224 "typedoc.yp"
 { my $type = $_[0]->lookup_type($_[1]);
 			if (!defined($type))
 			{
@@ -1173,122 +1067,74 @@
 	[#Rule 42
 		 'mapping', 6,
 sub
-<<<<<<< HEAD
-#line 130 "typedoc.yp"
-=======
-#line 221 "typedoc.yp"
->>>>>>> 5a2df1f4
+#line 232 "typedoc.yp"
 { Bio::KBase::KIDL::KBT::Mapping->new(key_type => $_[3]->[0], value_type=> $_[5]->[0]); }
 	],
 	[#Rule 43
 		 'structure', 4,
 sub
-<<<<<<< HEAD
-#line 133 "typedoc.yp"
-=======
-#line 224 "typedoc.yp"
->>>>>>> 5a2df1f4
+#line 235 "typedoc.yp"
 { Bio::KBase::KIDL::KBT::Struct->new(items => $_[3]); }
 	],
 	[#Rule 44
 		 'struct_items', 1,
 sub
-<<<<<<< HEAD
-#line 136 "typedoc.yp"
-=======
-#line 227 "typedoc.yp"
->>>>>>> 5a2df1f4
+#line 238 "typedoc.yp"
 { [$_[1]] }
 	],
 	[#Rule 45
 		 'struct_items', 2,
 sub
-<<<<<<< HEAD
-#line 137 "typedoc.yp"
-=======
-#line 228 "typedoc.yp"
->>>>>>> 5a2df1f4
+#line 239 "typedoc.yp"
 { [ @{$_[1]}, $_[2] ] }
 	],
 	[#Rule 46
 		 'struct_item', 3,
 sub
-<<<<<<< HEAD
-#line 140 "typedoc.yp"
-=======
-#line 231 "typedoc.yp"
->>>>>>> 5a2df1f4
+#line 242 "typedoc.yp"
 { Bio::KBase::KIDL::KBT::StructItem->new(item_type => $_[1], name => $_[2], nullable => 0); }
 	],
 	[#Rule 47
 		 'struct_item', 4,
 sub
-<<<<<<< HEAD
-#line 141 "typedoc.yp"
-=======
-#line 232 "typedoc.yp"
->>>>>>> 5a2df1f4
+#line 243 "typedoc.yp"
 { Bio::KBase::KIDL::KBT::StructItem->new(item_type => $_[1], name => $_[2], nullable => 1); }
 	],
 	[#Rule 48
 		 'list', 4,
 sub
-<<<<<<< HEAD
-#line 144 "typedoc.yp"
-=======
-#line 235 "typedoc.yp"
->>>>>>> 5a2df1f4
+#line 246 "typedoc.yp"
 { Bio::KBase::KIDL::KBT::List->new(element_type => $_[3]); }
 	],
 	[#Rule 49
 		 'tuple', 4,
 sub
-<<<<<<< HEAD
-#line 147 "typedoc.yp"
-=======
-#line 238 "typedoc.yp"
->>>>>>> 5a2df1f4
+#line 249 "typedoc.yp"
 { Bio::KBase::KIDL::KBT::Tuple->new(element_types => [ map { $_->[0] } @{$_[3]}],
 							    element_names => [ map { $_->[1] } @{$_[3]}] ); }
 	],
 	[#Rule 50
 		 'tuple_types', 1,
 sub
-<<<<<<< HEAD
-#line 151 "typedoc.yp"
-=======
-#line 242 "typedoc.yp"
->>>>>>> 5a2df1f4
+#line 253 "typedoc.yp"
 { [ $_[1] ] }
 	],
 	[#Rule 51
 		 'tuple_types', 3,
 sub
-<<<<<<< HEAD
-#line 152 "typedoc.yp"
-=======
-#line 243 "typedoc.yp"
->>>>>>> 5a2df1f4
+#line 254 "typedoc.yp"
 { [ @{$_[1]}, $_[3] ] }
 	],
 	[#Rule 52
 		 'tuple_type', 1,
 sub
-<<<<<<< HEAD
-#line 155 "typedoc.yp"
-=======
-#line 246 "typedoc.yp"
->>>>>>> 5a2df1f4
+#line 257 "typedoc.yp"
 { [ $_[1], undef ] }
 	],
 	[#Rule 53
 		 'tuple_type', 2,
 sub
-<<<<<<< HEAD
-#line 156 "typedoc.yp"
-=======
-#line 247 "typedoc.yp"
->>>>>>> 5a2df1f4
+#line 258 "typedoc.yp"
 { [ $_[1], $_[2] ] }
 	]
 ],
@@ -1296,11 +1142,7 @@
     bless($self,$class);
 }
 
-<<<<<<< HEAD
-#line 159 "typedoc.yp"
-=======
-#line 250 "typedoc.yp"
->>>>>>> 5a2df1f4
+#line 261 "typedoc.yp"
  
 
 sub define_type
