############################################################
#
# Autogenerated by the KBase type compiler -
# any changes made here will be overwritten
#
# Passes on URLError, timeout, and BadStatusLine exceptions.
#     See: 
#     http://docs.python.org/2/library/urllib2.html
#     http://docs.python.org/2/library/httplib.html
#
############################################################

try:
    import json
except ImportError:
    import sys
    sys.path.append('simplejson-2.3.3')
    import simplejson as json
    
import urllib2, httplib, urlparse, random, base64, httplib2
from urllib2 import URLError, HTTPError
from os import environ

_CT = 'content-type'
_AJ = 'application/json'
_URL_SCHEME = frozenset(['http', 'https']) 

# This is bandaid helper function until we get a full
# KBase python auth client released
def _get_token( username, password,
               auth_svc="https://nexus.api.globusonline.org/goauth/token?grant_type=client_credentials"):
    h = httplib2.Http( disable_ssl_certificate_validation=True)
    
    auth = base64.encodestring( username + ':' + password )
    headers = { 'Authorization' : 'Basic ' + auth }
    
    h.add_credentials(username, password)
    h.follow_all_redirects = True
    url = auth_svc
    
    resp, content = h.request(url, 'GET', headers=headers)
    status = int(resp['status'])
    if status>=200 and status<=299:
        tok = json.loads(content)
    else: 
        raise Exception(str(resp))
        
    return tok['access_token']

# Another bandaid to read in the ~/.authrc file if one is present
def _read_rcfile( file=environ['HOME']+"/.authrc"):
    authdata = None
    if os.path.exists( file):
        try:
            with open( file ) as authrc:
                rawdata = json.load( authrc)
                # strip down whatever we read to only what is legit
                authdata = { x : rawdata.get(x) for x in ( 'user_id', 'auth_token',
                                                           'client_secret', 'keyfile',
                                                           'keyfile_passphrase','password')}
        except Exception, e:
            print "Error while reading authrc file %s: %s" % (file, e)
    return authdata

class ServerError(Exception):

    def __init__(self, name, code, message):
        self.name = name
        self.code = code
        self.message = message

    def __str__(self):
        return self.name + ': ' + str(self.code) + '. ' + self.message
[% FOREACH module IN modules %]
class [% module.module_name %]:

<<<<<<< HEAD
    def __init__(self, url, timeout = 30 * 60,user_id=None,password=None,token=None,
                 ignore_authrc=False):
=======
    def __init__(self, url, timeout = 30 * 60, user_id=None, password=None, token=None):
>>>>>>> d2212aff
        if url is None:
            raise ValueError('A url is required')
        scheme, _, _, _, _, _ = urlparse.urlparse(url)
        if scheme not in _URL_SCHEME:
            raise ValueError(url + " isn't a valid http url")
        self.url = url
        self.timeout = int(timeout)
        self.headers = dict()
        # token overrides user_id and password
        if token is not None:
            self.headers['AUTHORIZATION'] = token
        elif user_id is not None and password is not None:
<<<<<<< HEAD
            self.headers['AUTHORIZATION'] = get_token( username = user_id, password=password)
        elif not ignore_authrc:
            authdata = _read_rcfile()
            if authdata is not None:
                user_id = authdata['user_id']
                password = authdata['password']
                token = authdata['token']
                # the rest of the stuff in authrc is not currently supported
=======
            self.headers['AUTHORIZATION'] = _get_token( username = user_id, password=password)
>>>>>>> d2212aff
        if self.timeout < 1:
            raise ValueError('Timeout value must be at least 1 second')

[% FOREACH method IN module.methods -%]
    def [% method.name %](self, [% method.args %]):

        arg_hash = { 'method': '[% module.module_name %].[% method.name %]',
                     'params': [[% method.args %]],
                     'version': '1.1',
                     'id': str(random.random())[2:]
                     }

        body = json.dumps(arg_hash)
        try:
            request = urllib2.Request( self.url, body, self.headers)
#            ret = urllib2.urlopen(self.url, body, timeout = self.timeout)
            ret = urllib2.urlopen(request, timeout = self.timeout)
        except HTTPError as h:
            if _CT in h.headers and h.headers[_CT] == _AJ:
                err = json.loads(h.read()) 
                if 'error' in err:
                    raise ServerError(**err['error'])
                else:            #this should never happen... if it does 
                    raise h      #  h.read() will return '' in the calling code.
            else:
                raise h
        if ret.code != httplib.OK:
            raise URLError('Received bad response code from server:' + ret.code)
        resp = json.loads(ret.read())

        if 'result' in resp:
[% IF method.ret_count == 1 -%]
            return resp['result'][0]
[% ELSE -%]
            return resp['result']
[% END -%]
        else:
            raise ServerError('Unknown', 0, 'An unknown server error occurred')

[% END %]
[% END %]<|MERGE_RESOLUTION|>--- conflicted
+++ resolved
@@ -74,12 +74,7 @@
 [% FOREACH module IN modules %]
 class [% module.module_name %]:
 
-<<<<<<< HEAD
-    def __init__(self, url, timeout = 30 * 60,user_id=None,password=None,token=None,
-                 ignore_authrc=False):
-=======
     def __init__(self, url, timeout = 30 * 60, user_id=None, password=None, token=None):
->>>>>>> d2212aff
         if url is None:
             raise ValueError('A url is required')
         scheme, _, _, _, _, _ = urlparse.urlparse(url)
@@ -92,8 +87,7 @@
         if token is not None:
             self.headers['AUTHORIZATION'] = token
         elif user_id is not None and password is not None:
-<<<<<<< HEAD
-            self.headers['AUTHORIZATION'] = get_token( username = user_id, password=password)
+            self.headers['AUTHORIZATION'] = _get_token( username = user_id, password=password)
         elif not ignore_authrc:
             authdata = _read_rcfile()
             if authdata is not None:
@@ -101,9 +95,6 @@
                 password = authdata['password']
                 token = authdata['token']
                 # the rest of the stuff in authrc is not currently supported
-=======
-            self.headers['AUTHORIZATION'] = _get_token( username = user_id, password=password)
->>>>>>> d2212aff
         if self.timeout < 1:
             raise ValueError('Timeout value must be at least 1 second')
 
