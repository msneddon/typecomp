package Bio::KBase::KIDL::KBT::Scalar;
use Moose;
use Lingua::EN::Inflect 'A';

use Moose::Util::TypeConstraints;
enum 'ScalarType' => [qw(int float string bool)];

has 'scalar_type' => (isa => 'ScalarType', is => 'rw');

<<<<<<< HEAD
our %java_class_type_map = (int => 'Integer.class',
			    float => 'Float.class',
			    string => 'String.class',
                            bool => 'Boolean.class');
=======
our %java_class_type_map = (int	   => 'Integer.class',
			    float  => 'Float.class',
			    string => 'String.class',
			    bool   => 'Boolean.class');
>>>>>>> 04921a0d

sub java_type_expression
{
    my($self) = @_;
    return $java_class_type_map{$self->scalar_type};
}

sub get_validation_code
{
    return 'Params::Validate::SCALAR';
}

sub get_validation_routine
{
    my($self, $var) = @_;
    my $val = "!ref($var)";
    return $val;
}

sub as_string
{
    my($self) = @_;
    return $self->scalar_type;
}

sub english
{
    my($self) = @_;
    return A($self->scalar_type);
}

sub subtypes
{
    return [];
}

1;<|MERGE_RESOLUTION|>--- conflicted
+++ resolved
@@ -7,17 +7,11 @@
 
 has 'scalar_type' => (isa => 'ScalarType', is => 'rw');
 
-<<<<<<< HEAD
-our %java_class_type_map = (int => 'Integer.class',
-			    float => 'Float.class',
-			    string => 'String.class',
-                            bool => 'Boolean.class');
-=======
+
 our %java_class_type_map = (int	   => 'Integer.class',
 			    float  => 'Float.class',
-			    string => 'String.class',
-			    bool   => 'Boolean.class');
->>>>>>> 04921a0d
+			    string => 'String.class'
+			    );
 
 sub java_type_expression
 {
